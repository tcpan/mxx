--- conflicted
+++ resolved
@@ -21,14 +21,9 @@
 
 // mxx includes
 #include "datatypes.hpp"
-<<<<<<< HEAD
-#include "shift.hpp" // FIXME import only `requests`
-#include "comm.hpp"
+#include "comm_fwd.hpp"
+#include "future.hpp"
 #include "big_collective.hpp"
-=======
-#include "comm_fwd.hpp"
-#include "shift.hpp"
->>>>>>> dfc17a26
 
 /// main namespace for mxx
 namespace mxx {
